--- conflicted
+++ resolved
@@ -135,7 +135,6 @@
 // zincRoot is now only 2.12 (2.11.x is not supported anymore)
 lazy val zincRoot: Project = (project in file("."))
   .aggregate(
-<<<<<<< HEAD
     compilerInterface.projectRefs ++
       compilerBridge.projectRefs ++
       zincApiInfo.projectRefs ++
@@ -147,23 +146,6 @@
       zincPersist.projectRefs ++
       zincTesting.projectRefs ++
       zinc.projectRefs: _*
-=======
-    zinc,
-    zincTesting,
-    zincPersist,
-    zincCore,
-    zincCompile,
-    zincCompileCore,
-    compilerInterface212,
-    compilerBridge210,
-    compilerBridge211,
-    compilerBridge212,
-    compilerBridge213,
-    // zincBenchmarks,
-    zincApiInfo212,
-    zincClasspath212,
-    zincClassfile212,
->>>>>>> f2bb3115
   )
   .settings(
     minimalSettings,
@@ -178,12 +160,8 @@
   .dependsOn(
     zincCore,
     zincPersist,
-<<<<<<< HEAD
     zincCompileCore,
     zincClassfile,
-=======
-    zincClassfile212,
->>>>>>> f2bb3115
     zincTesting % Test
   )
   .enablePlugins(BuildInfoPlugin)
@@ -296,14 +274,8 @@
   .configure(addBaseSettingsAndTestDeps, addSbtUtilTracking)
 
 // Persists the incremental data structures using Protobuf
-<<<<<<< HEAD
 lazy val zincPersist = (projectMatrix in internalPath / "zinc-persist")
-  .dependsOn(zincCore, zincCore % "test->test")
-=======
-lazy val zincPersist = (project in internalPath / "zinc-persist")
   .dependsOn(zincCore, zincCompileCore, zincCore % "test->test")
-  .configure(addBaseSettingsAndTestDeps)
->>>>>>> f2bb3115
   .settings(
     name := "zinc Persist",
     libraryDependencies += sbinary,
@@ -341,18 +313,11 @@
 //   Defines the data structures for representing file fingerprints and relationships and the overall source analysis
 lazy val zincCore = (projectMatrix in internalPath / "zinc-core")
   .dependsOn(
-<<<<<<< HEAD
+    zincCompileCore,
     zincApiInfo,
     zincClasspath,
     compilerInterface,
     compilerBridge % Test,
-=======
-    zincCompileCore,
-    zincApiInfo212,
-    zincClasspath212,
-    compilerInterface212,
-    compilerBridge212 % Test,
->>>>>>> f2bb3115
     zincTesting % Test
   )
   .settings(
@@ -664,7 +629,6 @@
     name := "zinc Classfile",
     compilerVersionDependentScalacOptions,
     mimaSettings,
-<<<<<<< HEAD
     mimaBinaryIssueFilters ++= Seq(
       exclude[DirectMissingMethodProblem]("sbt.internal.inc.classfile.Analyze.apply"),
       // changes stemming from Scala 2.13 Seq changes
@@ -674,21 +638,8 @@
       exclude[IncompatibleMethTypeProblem]("sbt.internal.inc.IndexBasedZipOps.*"),
       exclude[IncompatibleResultTypeProblem]("sbt.internal.inc.IndexBasedZipOps.*"),
       exclude[ReversedMissingMethodProblem]("sbt.internal.inc.IndexBasedZipOps.*"),
-    )
-=======
+    ),
     mimaBinaryIssueFilters ++= Util.excludeInternalProblems,
-    noSourcesForTemplate,
-  )
-  .configure(addSbtIO, addSbtUtilLogging)
-
-lazy val zincClassfile212 = zincClassfileTemplate
-  .withId("zincClassfile212")
-  .dependsOn(compilerInterface212 % "compile;test->test")
-  .settings(
-    scalaVersion := scala212,
-    crossScalaVersions := Seq(scala212),
-    target := (target in zincClassfileTemplate).value.getParentFile / "target-2.12",
->>>>>>> f2bb3115
   )
   .jvmPlatform(scalaVersions = List(scala212, scala213))
   .configure(addBaseSettingsAndTestDeps, addSbtIO, addSbtUtilLogging)
