--- conflicted
+++ resolved
@@ -396,13 +396,8 @@
     noPublish,
     name := "Benchmarks of Zinc and the compiler bridge",
     libraryDependencies ++= Seq(
-<<<<<<< HEAD
       "org.eclipse.jgit" % "org.eclipse.jgit" % "5.13.0.202109080827-r",
-      "net.openhft" % "affinity" % "3.1.11"
-=======
-      "org.eclipse.jgit" % "org.eclipse.jgit" % "5.4.3.201909031940-r",
-      "net.openhft" % "affinity" % "3.1.13"
->>>>>>> fb07f374
+      "net.openhft" % "affinity" % "3.1.13",
     ),
     Test / javaOptions ++= List("-Xmx600M", "-Xms600M"),
     inConfig(Jmh)(
