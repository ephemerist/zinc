{
  "types": [
    {
      "name": "ClassFileManagerType",
      "namespace": "xsbti.compile",
      "target": "Java",
      "type": "interface",
      "types": [
        {
          "name": "DeleteImmediatelyManagerType",
          "namespace": "xsbti.compile",
          "target": "Java",
          "type": "record",
          "doc": [
           "Constructs a minimal ClassfileManager that immediately deletes class files when requested.",
           "This is the default classfile manager if no type is provided in incremental options."
          ]
        },
        {
          "name": "TransactionalManagerType",
          "namespace": "xsbti.compile",
          "target": "Java",
          "type": "record",
          "doc": [
            "Constructs a transactional ClassFileManager implementation that restores class",
            "files to the way they were before compilation if there is an error. Otherwise, it",
            "keeps the successfully generated class files from the new compilation."
          ],
          "fields": [
            { "name": "backupDirectory", "type": "java.io.File" },
            { "name": "logger",          "type": "xsbti.Logger" }
          ]
        }
      ]
    },
    {
      "name": "IncOptions",
      "namespace": "xsbti.compile",
      "target": "Java",
      "type": "record",
      "doc": [
        "Represents all configuration options for the incremental compiler itself and",
        "not the underlying Java/Scala compiler."
      ],
      "fields": [
        {
          "name": "transitiveStep",
          "type": "int",
          "default": "xsbti.compile.IncOptions.defaultTransitiveStep()",
          "doc": "After which step include whole transitive closure of invalidated source files.",
          "since": "0.1.0"
        },
        {
          "name": "recompileAllFraction",
          "type": "double",
          "default": "xsbti.compile.IncOptions.defaultRecompileAllFraction()",
          "doc": [
            "What's the fraction of invalidated source files when we switch to recompiling",
            "all files and giving up incremental compilation altogether. That's useful in",
            "cases when probability that we end up recompiling most of source files but",
            "in multiple steps is high. Multi-step incremental recompilation is slower",
            "than recompiling everything in one step."
          ],
          "since": "0.1.0"
        },
        {
          "name": "relationsDebug",
          "type": "boolean",
          "default": "xsbti.compile.IncOptions.defaultRelationsDebug()",
          "doc": "Print very detailed information about relations, such as dependencies between source files.",
          "since": "0.1.0"
        },
        {
          "name": "apiDebug",
          "type": "boolean",
          "default": "xsbti.compile.IncOptions.defaultApiDebug()",
          "doc": "Enable tools for debugging API changes.",
          "since": "0.1.0"
        },
        {
          "name": "apiDiffContextSize",
          "type": "int",
          "default": "xsbti.compile.IncOptions.defaultApiDiffContextSize()",
          "doc": [
            "Controls context size (in lines) displayed when diffs are produced for textual API",
            "representation.",
            "",
            "This option is used only when `apiDebug == true`."
          ],
          "since": "0.1.0"
        },
        {
          "name": "apiDumpDirectory",
          "type": "java.util.Optional<java.io.File>",
          "default": "xsbti.compile.IncOptions.defaultApiDumpDirectory()",
          "doc": [
            "The directory where we dump textual representation of APIs. This method might be called",
            "only if apiDebug returns true. This is unused option at the moment as the needed functionality",
            "is not implemented yet."
          ],
          "since": "0.1.0"
        },
        {
          "name": "classfileManagerType",
          "type": "java.util.Optional<ClassFileManagerType>",
          "default": "xsbti.compile.IncOptions.defaultClassFileManagerType()",
          "doc": "ClassfileManager that will handle class file deletion and addition during a single incremental compilation run.",
          "since": "0.1.0"
        },
        {
          "name": "useCustomizedFileManager",
          "type": "boolean",
          "default": "xsbti.compile.IncOptions.defaultUseOptimizedSealed()",
          "doc": [
            "Option to turn on customized file manager that tracks generated class files for transactional rollbacks.",
            "Using customized file manager may conflict with some libraries, this option allows user to decide",
            "whether to use."
          ],
          "since": "0.1.0"
        },
        {
          "name": "recompileOnMacroDef",
          "type": "java.util.Optional<Boolean>",
          "default": "xsbti.compile.IncOptions.defaultRecompileOnMacroDef()",
          "doc": [
            "Determines whether incremental compiler should recompile all dependencies of a file",
            "that contains a macro definition."
          ],
          "since": "0.1.0"
        },
        {
          "name": "useOptimizedSealed",
          "type": "boolean",
          "default": "xsbti.compile.IncOptions.defaultUseOptimizedSealed()",
          "doc": [
            "Determines whether optimized approach for invalidating sealed classes/trait is used.",
            "Turning this on may cause undercompilation in case of macros that are based sealed",
            "trait/class children enumeration."
          ],
          "since": "0.1.0"
        },
        {
          "name": "storeApis",
          "type": "boolean",
          "default": "xsbti.compile.IncOptions.defaultStoreApis()",
          "doc": [
            "Determines whether incremental compiler stores apis alongside analysis."
          ],
          "since": "0.1.0"
        },
        {
          "name": "enabled",
          "type": "boolean",
          "default": "xsbti.compile.IncOptions.defaultEnabled()",
          "doc": [
            "Determines whether incremental compilation is enabled."
          ],
          "since": "0.1.0"
        },
        {
          "name": "extra",
          "type": "java.util.Map<String,String>",
          "default": "xsbti.compile.IncOptions.defaultExtra()",
          "doc": "Extra options",
          "since": "0.1.0"
        },
        {
          "name": "logRecompileOnMacro",
          "type": "boolean",
          "default": "xsbti.compile.IncOptions.defaultLogRecompileOnMacro()",
          "doc": "Determines whether to log information on file recompiled due to a transitive macro change",
          "since": "0.1.0"
        },
        {
          "name": "externalHooks",
          "type": "xsbti.compile.ExternalHooks",
          "default": "xsbti.compile.IncOptions.defaultExternal()",
          "doc": "External hooks that allows clients e.g. IDEs to interacts with compilation internals",
          "since": "0.1.0"
        }
      ],
      "extra": [
        "public static int defaultTransitiveStep() {",
        "    return 3;",
        "}",
        "public static double defaultRecompileAllFraction() {",
        "    return 0.5;",
        "}",
        "public static boolean defaultRelationsDebug() {",
        "    return false;",
        "}",
        "public static boolean defaultApiDebug() {",
        "    return false;",
        "}",
        "public static int defaultApiDiffContextSize() {",
        "    return 5;",
        "}",
        "public static java.util.Optional<java.io.File> defaultApiDumpDirectory() {",
        "    return java.util.Optional.empty();",
        "}",
        "public static java.util.Optional<ClassFileManagerType> defaultClassFileManagerType() {",
        "    return java.util.Optional.empty();",
        "}",
        "public static java.util.Optional<Boolean> defaultRecompileOnMacroDef() {",
        "    return java.util.Optional.empty();",
        "}",
        "public static boolean defaultUseOptimizedSealed() {",
        "    return false;",
        "}",
        "public static boolean defaultRecompileOnMacroDefImpl() {",
        "    return true;",
        "}",
        "public static boolean getRecompileOnMacroDef(IncOptions options) {",
        "    if (options.recompileOnMacroDef().isPresent()) {",
        "        return options.recompileOnMacroDef().get();",
        "    } else {",
        "        return defaultRecompileOnMacroDefImpl();",
        "    }",
        "}",
        "public static boolean defaultUseCustomizedFileManager() {",
        "    return false;",
        "}",
        "public static boolean defaultStoreApis() {",
        "    return true;",
        "}",
        "public static boolean defaultEnabled() {",
        "    return true;",
        "}",
        "public static java.util.Map<String, String> defaultExtra() {",
        "    return new java.util.HashMap<String, String>();",
        "}",
        "public static ExternalHooks defaultExternal() {",
        "    return new ExternalHooks() {",
        "        @Override",
        "        public java.util.Optional<Lookup> externalLookup() {",
        "            return java.util.Optional.empty();",
        "        }",
        "        @Override",
        "        public java.util.Optional<ClassFileManager> externalClassFileManager() {",
        "            return java.util.Optional.empty();",
        "        }",
        "    };",
        "}",
        "public static boolean defaultLogRecompileOnMacro() {",
        "    return true;",
        "}"
      ]
    },
    {
      "name": "CompileOptions",
      "namespace": "xsbti.compile",
      "target": "Java",
      "type": "record",
      "doc": "Compilation options",
      "fields": [
        {
          "name": "classpath",
          "type": "java.io.File*",
          "default": "new java.io.File[0]",
          "doc": [
            "The classpath to use for compilation.",
            "This will be modified according to the ClasspathOptions used to configure the ScalaCompiler."
          ],
          "since": "0.1.0"
        },
        {
          "name": "sources",
          "type": "java.io.File*",
          "default": "new java.io.File[0]",
          "doc": [
            "All sources that should be recompiled.",
            "This should include Scala and Java sources, which are identified by their extension."
          ],
          "since": "0.1.0"
        },
        {
          "name": "classesDirectory",
          "type": "java.io.File",
          "default": "new java.io.File(\"classes\")",
          "since": "0.1.0"
        },
        {
          "name": "scalacOptions",
          "type": "String*",
          "default": "new String[0]",
          "doc": "The options to pass to the Scala compiler other than the sources and classpath to use.",
          "since": "0.1.0"
        },
        {
          "name": "javacOptions",
          "type": "String*",
          "default": "new String[0]",
          "doc": "The options to pass to the Java compiler other than the sources and classpath to use.",
          "since": "0.1.0"
        },
        {
          "name": "maxErrors",
          "type": "int",
          "default": "100",
          "since": "0.1.0"
        },
        {
          "name": "sourcePositionMapper",
<<<<<<< HEAD
          "type": "xsbti.F1<xsbti.Position, xsbti.Position>",
          "default": "new xsbti.F1<xsbti.Position, xsbti.Position>() { public xsbti.Position apply(xsbti.Position a) { return a; } }",
          "since": "0.1.0"
=======
          "type": "java.util.function.Function<xsbti.Position, xsbti.Position>"
>>>>>>> 6ef476b2
        },
        {
          "name": "order",
          "type": "xsbti.compile.CompileOrder",
          "default": "xsbti.compile.CompileOrder.Mixed",
          "doc": "Controls the order in which Java and Scala sources are compiled.",
          "since": "0.1.0"
        }
      ]
    },
    {
      "name": "FileHash",
      "namespace": "xsbti.compile",
      "target": "Java",
      "type": "record",
      "fields": [
        { "name": "file", "type": "java.io.File" },
        { "name": "hash", "type": "int"    }
      ]
    },
    {
      "name": "MiniOptions",
      "namespace": "xsbti.compile",
      "target": "Java",
      "type": "record",
      "doc": "Compilation options. This is used as part of CompileSetup.",
      "fields": [
        {
          "name": "classpathHash",
          "type": "FileHash*",
          "doc": [
            "The classpath to use for compilation.",
            "This will be modified according to the ClasspathOptions used to configure the ScalaCompiler."
          ]
        },
        {
          "name": "scalacOptions",
          "type": "String*",
          "doc": "The options to pass to the Scala compiler other than the sources and classpath to use."
        },
        {
          "name": "javacOptions",
          "type": "String*",
          "doc": "The options to pass to the Java compiler other than the sources and classpath to use."
        }
      ]
    },
    {
      "name": "IncToolOptions",
      "namespace": "xsbti.compile",
      "target": "Java",
      "type": "record",
      "doc": [
        "Define the component that manages the generated class files and defines the",
        "configuration options for an incremental compiler. This component is used by",
        "any Java compiler that implements {@link xsbti.compile.JavaTools} and they",
        "should return empty values by default because the incremental tool options",
        "are not enabled for Java tools, they are only enabled for Scala's incremental",
        "compiler."
      ],
      "fields": [
        {
          "name": "classFileManager",
          "type": "java.util.Optional<xsbti.compile.ClassFileManager>",
          "doc": "Define a component that manages the generated class files in every compilation cycle."
        },
        {
          "name": "useCustomizedFileManager",
          "type": "boolean",
          "doc": "Flag that enables use of a customized {@link xsbti.compile.ClassFileManager}."
        }
      ]
    },
    {
      "name": "MiniSetup",
      "namespace": "xsbti.compile",
      "target": "Java",
      "type": "record",
      "doc": "This is used as part of CompileResult.",
      "fields": [
        { "name": "output",          "type": "xsbti.compile.Output"       },
        { "name": "options",         "type": "xsbti.compile.MiniOptions"  },
        { "name": "compilerVersion", "type": "String"                     },
        { "name": "order",           "type": "xsbti.compile.CompileOrder" },
        { "name": "storeApis",       "type": "boolean"                    },
        { "name": "extra",           "type": "xsbti.T2<String, String>*"  }
      ]
    },
    {
      "name": "CompileResult",
      "namespace": "xsbti.compile",
      "target": "Java",
      "type": "record",
      "doc": "The result of running the incremental compilation.",
      "fields": [
        { "name": "analysis",    "type": "xsbti.compile.CompileAnalysis" },
        { "name": "setup",       "type": "xsbti.compile.MiniSetup"       },
        { "name": "hasModified", "type": "boolean"                       }
      ]
    },
    {
      "name": "PreviousResult",
      "namespace": "xsbti.compile",
      "target": "Java",
      "type": "record",
      "doc": "The previous source dependency analysis result from compilation.",
      "fields": [
        { "name": "analysis", "type": "java.util.Optional<xsbti.compile.CompileAnalysis>" },
        { "name": "setup",    "type": "java.util.Optional<xsbti.compile.MiniSetup>"       }
      ]
    },
    {
      "name": "Setup",
      "namespace": "xsbti.compile",
      "target": "Java",
      "type": "record",
      "doc": "Configures incremental recompilation.",
      "fields": [
        {
          "name": "perClasspathEntryLookup",
          "type": "xsbti.compile.PerClasspathEntryLookup",
          "doc": "Provides a lookup of data structures and operations associated with a single classpath entry."
        },
        {
          "name": "skip",
          "type": "boolean",
          "doc": "If true, no sources are actually compiled and the Analysis from the previous compilation is returned."
        },
        {
          "name": "cacheFile",
          "type": "java.io.File",
          "doc": [
            "The file used to cache information across compilations.",
            "This file can be removed to force a full recompilation.",
            "The file should be unique and not shared between compilations."
          ]
        },
        { "name": "cache",                      "type": "xsbti.compile.GlobalsCache" },
        { "name": "incrementalCompilerOptions", "type": "xsbti.compile.IncOptions"   },
        {
          "name": "reporter",
          "type": "xsbti.Reporter",
          "doc": "The reporter that should be used to report scala compilation to."
        },
        {
          "name": "progress",
          "type": "java.util.Optional<xsbti.compile.CompileProgress>",
          "doc": "Optionally provide progress indication."
        },
        { "name": "extra", "type": "xsbti.T2<String, String>*" }
      ]
    },
    {
      "name": "Inputs",
      "namespace": "xsbti.compile",
      "target": "Java",
      "type": "record",
      "doc": "Configures a single compilation of a single set of sources.",
      "fields": [
        {
          "name": "compilers",
          "type": "xsbti.compile.Compilers",
          "doc": "Return the Scala and Java compilers to use for compilation."
        },
        {
          "name": "options",
          "type": "xsbti.compile.CompileOptions",
          "doc": "Return the compilation options, such as the sources and classpath to use."
        },
        {
          "name": "setup",
          "type": "xsbti.compile.Setup",
          "doc": "Represent the configuration of incremental compilation."
        },
        {
          "name": "previousResult",
          "type": "xsbti.compile.PreviousResult",
          "doc": "Represent tha latest result of incremental compilation."
        }
      ]
    },
    {
      "name": "Compilers",
      "namespace": "xsbti.compile",
      "target": "Java",
      "type": "record",
      "doc": "The instances of Scalac/Javac used to compile the current project.",
      "fields": [
        {
          "name": "scalac",
          "type": "xsbti.compile.ScalaCompiler",
          "doc": [
            "A `ScalaCompiler`.",
            "It should be cached by the client if desired."
          ]
        },
        {
          "name": "javaTools",
          "type": "xsbti.compile.JavaTools",
          "doc": "Tool chain of Java."
        }
      ]
    },
    {
      "name": "ClasspathOptions",
      "namespace": "xsbti.compile",
      "target": "Java",
      "type": "record",
      "doc": [
        "Define modifications to classpaths based on the {@link ScalaInstance} used for",
        "compilation. This class tells how to instrument the classpaths given certain Scala",
        "compiler-related parameters. Usually, values are all false for Java compilation."
      ],
      "fields": [
        {
          "name": "bootLibrary",
          "type": "boolean",
          "doc": [
            "If true, includes the Scala library on the boot classpath.",
            "This should usually be true."
          ]
        },
        {
          "name": "compiler",
          "type": "boolean",
          "doc": [
            "If true, includes the Scala compiler on the standard classpath.",
            "This is typically false and is instead managed by the build tool or environment."
          ]
        },
        {
          "name": "extra",
          "type": "boolean",
          "doc": [
            "If true, includes extra jars from the Scala instance on the standard classpath.",
            "This is typically false and is instead managed by the build tool or environment."
          ]
        },
        {
          "name": "autoBoot",
          "type": "boolean",
          "doc": [
            "If true, automatically configures the boot classpath.",
            "This should usually be true."
          ]
        },
        {
          "name": "filterLibrary",
          "type": "boolean",
          "doc": [
            "If true, the Scala library jar is filtered from the standard classpath.",
            "This should usually be true because the library should be included on the boot classpath of the Scala compiler and not the standard classpath."
          ]
        }
      ]
    }
  ]
}<|MERGE_RESOLUTION|>--- conflicted
+++ resolved
@@ -301,13 +301,9 @@
         },
         {
           "name": "sourcePositionMapper",
-<<<<<<< HEAD
-          "type": "xsbti.F1<xsbti.Position, xsbti.Position>",
-          "default": "new xsbti.F1<xsbti.Position, xsbti.Position>() { public xsbti.Position apply(xsbti.Position a) { return a; } }",
-          "since": "0.1.0"
-=======
-          "type": "java.util.function.Function<xsbti.Position, xsbti.Position>"
->>>>>>> 6ef476b2
+          "type": "java.util.function.Function<xsbti.Position, xsbti.Position>",
+          "default": "new java.util.function.Function<xsbti.Position, xsbti.Position>() { public xsbti.Position apply(xsbti.Position a) { return a; } }",
+          "since": "0.1.0"
         },
         {
           "name": "order",
