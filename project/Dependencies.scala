import sbt._, Keys._
import sbt.contraband.ContrabandPlugin.autoImport._

object Dependencies {
  def nightlyVersion: Option[String] =
    sys.env.get("BUILD_VERSION") orElse sys.props.get("sbt.build.version")

  val scala210 = "2.10.7"
  val scala211 = "2.11.12"
<<<<<<< HEAD
  val scala212 = "2.12.18"
  val scala213 = "2.13.13"
=======
  val scala212 = "2.12.19"
  val scala213 = "2.13.12"
>>>>>>> af67013c
  val defaultScalaVersion = scala212
  val allScalaVersions = Seq(defaultScalaVersion, scala210, scala211, scala213)
  val scala212_213 = Seq(defaultScalaVersion, scala213)

  private val ioVersion = nightlyVersion.getOrElse("1.9.9")
  private val utilVersion = nightlyVersion.getOrElse("1.9.9")

  private val sbtIO = "org.scala-sbt" %% "io" % ioVersion

  private val utilLogging = "org.scala-sbt" %% "util-logging" % utilVersion
  private val utilControl = "org.scala-sbt" %% "util-control" % utilVersion
  private val utilRelation = "org.scala-sbt" %% "util-relation" % utilVersion
  private val utilTracking = "org.scala-sbt" %% "util-tracking" % utilVersion
  private val utilInterface = "org.scala-sbt" % "util-interface" % utilVersion
  private val utilScripted = "org.scala-sbt" %% "util-scripted" % utilVersion

  val launcherInterface = "org.scala-sbt" % "launcher-interface" % "1.4.2"

  def getSbtModulePath(key: String, name: String) = {
    val localProps = new java.util.Properties()
    IO.load(localProps, file("project/local.properties"))
    val path = Option(localProps getProperty key) orElse (sys.props get key)
    path foreach (f => println(s"Using $name from $f"))
    path
  }

  def addSbtModule(
      p: Project,
      path: Option[String],
      projectName: String,
      m: ModuleID,
      c: Option[Configuration] = None
  ) =
    path match {
      case Some(f) =>
        p dependsOn ClasspathDependency(ProjectRef(file(f), projectName), c.map(_.name))
      case None =>
        p settings (libraryDependencies += m.withConfigurations(c.map(_.name)))
    }

  lazy val sbtIoPath = getSbtModulePath("sbtio.path", "sbt/io")
  lazy val sbtUtilPath = getSbtModulePath("sbtutil.path", "sbt/util")

  def addSbtIO(p: Project): Project = addSbtModule(p, sbtIoPath, "io", sbtIO)

  def addSbtUtilControl(p: Project): Project =
    addSbtModule(p, sbtUtilPath, "utilControl", utilControl)
  def addSbtUtilInterface(p: Project): Project =
    addSbtModule(p, sbtUtilPath, "utilInterface", utilInterface)
  def addSbtUtilLogging(p: Project): Project =
    addSbtModule(p, sbtUtilPath, "utilLogging", utilLogging)
  def addSbtUtilRelation(p: Project): Project =
    addSbtModule(p, sbtUtilPath, "utilRelation", utilRelation)
  def addSbtUtilScripted(p: Project): Project =
    addSbtModule(p, sbtUtilPath, "utilScripted", utilScripted, Some(Test))
  def addSbtUtilTracking(p: Project): Project =
    addSbtModule(p, sbtUtilPath, "utilTracking", utilTracking)

  val scalaLibrary = Def.setting { "org.scala-lang" % "scala-library" % scalaVersion.value }
  val scalaCompiler = Def.setting { "org.scala-lang" % "scala-compiler" % scalaVersion.value }

  val parserCombinator = "org.scala-lang.modules" %% "scala-parser-combinators" % "1.1.2"
  val sbinary = "org.scala-sbt" %% "sbinary" % "0.5.1"
  val scalaXml = "org.scala-lang.modules" %% "scala-xml" % "2.2.0"
  val scalaCheck = "org.scalacheck" %% "scalacheck" % "1.17.0"
  val scalatest = "org.scalatest" %% "scalatest" % "3.2.18"
  val verify = "com.eed3si9n.verify" %% "verify" % "2.0.1"
  val sjsonnew = Def.setting {
    "com.eed3si9n" %% "sjson-new-core" % contrabandSjsonNewVersion.value
  }
  val sjsonnewScalaJson = Def.setting {
    "com.eed3si9n" %% "sjson-new-scalajson" % contrabandSjsonNewVersion.value
  }
  val zeroAllocationHashing = "net.openhft" % "zero-allocation-hashing" % "0.16"

  def addTestDependencies(p: Project): Project =
    p.settings(
      libraryDependencies ++= Seq(
        scalaCheck % Test,
        scalatest % Test,
        verify % Test,
      )
    )
}<|MERGE_RESOLUTION|>--- conflicted
+++ resolved
@@ -7,13 +7,8 @@
 
   val scala210 = "2.10.7"
   val scala211 = "2.11.12"
-<<<<<<< HEAD
-  val scala212 = "2.12.18"
+  val scala212 = "2.12.19"
   val scala213 = "2.13.13"
-=======
-  val scala212 = "2.12.19"
-  val scala213 = "2.13.12"
->>>>>>> af67013c
   val defaultScalaVersion = scala212
   val allScalaVersions = Seq(defaultScalaVersion, scala210, scala211, scala213)
   val scala212_213 = Seq(defaultScalaVersion, scala213)
