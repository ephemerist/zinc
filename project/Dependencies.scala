import sbt._, Keys._
import sbt.contraband.ContrabandPlugin.autoImport._

object Dependencies {
  def nightlyVersion: Option[String] =
    sys.env.get("BUILD_VERSION") orElse sys.props.get("sbt.build.version")

  val scala210 = "2.10.7"
  val scala211 = "2.11.12"
<<<<<<< HEAD
  val scala212 = "2.12.15"
  val scala213 = "2.13.12"
  val scala3 = "3.3.1"
  val defaultScalaVersion = scala3
  val allScalaVersions = Seq(scala212, scala210, scala211, scala213)
=======
  val scala212 = "2.12.19"
  val scala213 = "2.13.13"
  val scala3ForBridge = "3.3.1"
  val scala213ForBridge = "2.13.13"
  val defaultScalaVersion = scala212
  val compilerBridgeVersions = Seq(scala212, scala210, scala211, scala213)
>>>>>>> 8ae644ae
  val scala212_213 = Seq(defaultScalaVersion, scala213)
  val scala3_only = Seq(scala3)

<<<<<<< HEAD
  private val ioVersion = nightlyVersion.getOrElse("1.9.7")
  private val utilVersion = nightlyVersion.getOrElse("2.0.0-alpha8")
=======
  private val ioVersion = nightlyVersion.getOrElse("1.10.0")
  private val utilVersion = nightlyVersion.getOrElse("1.10.0")
>>>>>>> 8ae644ae

  private val sbtIO = "org.scala-sbt" %% "io" % ioVersion

  private val utilLogging = "org.scala-sbt" %% "util-logging" % utilVersion
  private val utilControl = "org.scala-sbt" %% "util-control" % utilVersion
  private val utilRelation = "org.scala-sbt" %% "util-relation" % utilVersion
  private val utilTracking = "org.scala-sbt" %% "util-tracking" % utilVersion
  private val utilInterface = "org.scala-sbt" % "util-interface" % utilVersion
  private val utilScripted = "org.scala-sbt" %% "util-scripted" % utilVersion

  val launcherInterface = "org.scala-sbt" % "launcher-interface" % "1.4.2"

  def getSbtModulePath(key: String, name: String) = {
    val localProps = new java.util.Properties()
    IO.load(localProps, file("project/local.properties"))
    val path = Option(localProps getProperty key) orElse (sys.props get key)
    path foreach (f => println(s"Using $name from $f"))
    path
  }

  def addSbtModule(
      p: Project,
      path: Option[String],
      projectName: String,
      m: ModuleID,
      c: Option[Configuration] = None
  ) =
    path match {
      case Some(f) =>
        p dependsOn ClasspathDependency(ProjectRef(file(f), projectName), c.map(_.name))
      case None =>
        p settings (libraryDependencies += m.withConfigurations(c.map(_.name)))
    }

  lazy val sbtIoPath = getSbtModulePath("sbtio.path", "sbt/io")
  lazy val sbtUtilPath = getSbtModulePath("sbtutil.path", "sbt/util")

  def addSbtIO(p: Project): Project = addSbtModule(p, sbtIoPath, "io", sbtIO)

  def addSbtUtilControl(p: Project): Project =
    addSbtModule(p, sbtUtilPath, "utilControl", utilControl)
  def addSbtUtilInterface(p: Project): Project =
    addSbtModule(p, sbtUtilPath, "utilInterface", utilInterface)
  def addSbtUtilLogging(p: Project): Project =
    addSbtModule(p, sbtUtilPath, "utilLogging", utilLogging)
  def addSbtUtilRelation(p: Project): Project =
    addSbtModule(p, sbtUtilPath, "utilRelation", utilRelation)
  def addSbtUtilScripted(p: Project): Project =
    addSbtModule(p, sbtUtilPath, "utilScripted", utilScripted, Some(Test))
  def addSbtUtilTracking(p: Project): Project =
    addSbtModule(p, sbtUtilPath, "utilTracking", utilTracking)

  val scalaLibrary = Def.setting { "org.scala-lang" % "scala-library" % scalaVersion.value }
  val scalaCompiler = Def.setting { "org.scala-lang" % "scala-compiler" % scalaVersion.value }

  val parserCombinator = "org.scala-lang.modules" %% "scala-parser-combinators" % "2.1.0"
  // sbinary 0.5.2 uses 2.13 build of scala-xml, so use 0.5.1
  val sbinary = "org.scala-sbt" %% "sbinary" % "0.5.1"
<<<<<<< HEAD
  val scalaCheck = "org.scalacheck" %% "scalacheck" % "1.15.4"
  val scalatest = "org.scalatest" %% "scalatest" % "3.2.10"
  val junit = "junit" % "junit" % "4.12"
  val verify = "com.eed3si9n.verify" %% "verify" % "1.0.0"
  val sjsonNewVersion = "0.14.0-M1"
=======
  val scalaXml = "org.scala-lang.modules" %% "scala-xml" % "2.3.0"
  val scalaCheck = "org.scalacheck" %% "scalacheck" % "1.17.1"
  val scalatest = "org.scalatest" %% "scalatest" % "3.2.18"
  val verify = "com.eed3si9n.verify" %% "verify" % "2.0.1"
>>>>>>> 8ae644ae
  val sjsonnew = Def.setting {
    "com.eed3si9n" %% "sjson-new-core" % sjsonNewVersion
  }
  val sjsonnewScalaJson = Def.setting {
    "com.eed3si9n" %% "sjson-new-scalajson" % sjsonNewVersion
  }
  val zeroAllocationHashing = "net.openhft" % "zero-allocation-hashing" % "0.16"
  val scala2BinaryBridge = "org.scala-lang" % "scala2-sbt-bridge" % scala213ForBridge
  val scala3BinaryBridge = "org.scala-lang" % "scala3-sbt-bridge" % scala3ForBridge

  def addTestDependencies(p: Project): Project =
    p.settings(
      libraryDependencies ++= Seq(
        scalaCheck % Test,
        scalatest % Test,
        verify % Test,
      )
    )
}<|MERGE_RESOLUTION|>--- conflicted
+++ resolved
@@ -7,30 +7,18 @@
 
   val scala210 = "2.10.7"
   val scala211 = "2.11.12"
-<<<<<<< HEAD
-  val scala212 = "2.12.15"
-  val scala213 = "2.13.12"
-  val scala3 = "3.3.1"
-  val defaultScalaVersion = scala3
-  val allScalaVersions = Seq(scala212, scala210, scala211, scala213)
-=======
   val scala212 = "2.12.19"
   val scala213 = "2.13.13"
+  val scala3 = "3.3.1"
   val scala3ForBridge = "3.3.1"
   val scala213ForBridge = "2.13.13"
-  val defaultScalaVersion = scala212
+  val defaultScalaVersion = scala3
   val compilerBridgeVersions = Seq(scala212, scala210, scala211, scala213)
->>>>>>> 8ae644ae
   val scala212_213 = Seq(defaultScalaVersion, scala213)
   val scala3_only = Seq(scala3)
 
-<<<<<<< HEAD
-  private val ioVersion = nightlyVersion.getOrElse("1.9.7")
-  private val utilVersion = nightlyVersion.getOrElse("2.0.0-alpha8")
-=======
   private val ioVersion = nightlyVersion.getOrElse("1.10.0")
-  private val utilVersion = nightlyVersion.getOrElse("1.10.0")
->>>>>>> 8ae644ae
+  private val utilVersion = nightlyVersion.getOrElse("2.0.0-alpha10")
 
   private val sbtIO = "org.scala-sbt" %% "io" % ioVersion
 
@@ -89,18 +77,12 @@
   val parserCombinator = "org.scala-lang.modules" %% "scala-parser-combinators" % "2.1.0"
   // sbinary 0.5.2 uses 2.13 build of scala-xml, so use 0.5.1
   val sbinary = "org.scala-sbt" %% "sbinary" % "0.5.1"
-<<<<<<< HEAD
-  val scalaCheck = "org.scalacheck" %% "scalacheck" % "1.15.4"
-  val scalatest = "org.scalatest" %% "scalatest" % "3.2.10"
   val junit = "junit" % "junit" % "4.12"
-  val verify = "com.eed3si9n.verify" %% "verify" % "1.0.0"
   val sjsonNewVersion = "0.14.0-M1"
-=======
   val scalaXml = "org.scala-lang.modules" %% "scala-xml" % "2.3.0"
   val scalaCheck = "org.scalacheck" %% "scalacheck" % "1.17.1"
   val scalatest = "org.scalatest" %% "scalatest" % "3.2.18"
-  val verify = "com.eed3si9n.verify" %% "verify" % "2.0.1"
->>>>>>> 8ae644ae
+  val verify = "com.eed3si9n.verify" %% "verify" % "1.0.0"
   val sjsonnew = Def.setting {
     "com.eed3si9n" %% "sjson-new-core" % sjsonNewVersion
   }
