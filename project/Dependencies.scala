--- conflicted
+++ resolved
@@ -17,13 +17,8 @@
   val scala212_213 = Seq(defaultScalaVersion, scala213)
   val scala3_only = Seq(scala3)
 
-<<<<<<< HEAD
-  private val ioVersion = nightlyVersion.getOrElse("1.10.0")
+  private val ioVersion = nightlyVersion.getOrElse("1.10.1")
   private val utilVersion = nightlyVersion.getOrElse("2.0.0-M1")
-=======
-  private val ioVersion = nightlyVersion.getOrElse("1.10.1")
-  private val utilVersion = nightlyVersion.getOrElse("1.10.3")
->>>>>>> 0787c427
 
   private val sbtIO = "org.scala-sbt" %% "io" % ioVersion
 
